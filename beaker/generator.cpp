// Copyright (c) 2015 Andrew Sutton
// All rights reserved

#include "generator.hpp"
#include "type.hpp"
#include "expr.hpp"
#include "stmt.hpp"
#include "decl.hpp"
#include "mangle.hpp"
#include "evaluator.hpp"

#include "llvm/IR/Type.h"
#include "llvm/IR/GlobalVariable.h"
#include "llvm/IR/Function.h"
#include "llvm/IR/Constants.h"
#include "llvm/IR/Instructions.h"
#include "llvm/IR/Module.h"
#include "llvm/Support/Debug.h"

#include <iostream>


// -------------------------------------------------------------------------- //
<<<<<<< HEAD
// Mapping of names

// Synthesize a name using the linkage model for
// the declaration's language. Currently, there
// are two linkage models:
//
//    - C
//    - Beaker
//
// NOTE: Currently, these are the same. However, these
// differ be as Beaker evolves.
String
Generator::get_name(Decl const* d)
{
  if (d->is_foreign())
    return d->name()->spelling();
  else
    return mangle(d);
=======
//            Helper functions


// Attempt to insert a branch into a block
// Will not insert anything if the block already
// has a terminating instruction
void
Generator::make_branch(llvm::BasicBlock* srcBB, llvm::BasicBlock* dstBB)
{
  if (!srcBB->getTerminator())
    build.CreateBr(dstBB);
}


// Resolve illformed blocks within an llvm function
// These are blocks with no termination instructions.
//
// This can be caused by short-curcuiting if-then-stmt like:
//
// def foo(x : int) -> int {
//    if (x == 1)
//      return x;
// }
//
// The block merging back into the control will have no terminators.
// Resolve them by inserting the terminator instruction 'unreachable'
//
void
Generator::resolve_illformed_blocks(llvm::Function* fn)
{
  // maintain the old insert block
  auto prev = build.GetInsertBlock();

  for (llvm::Function::iterator i = fn->begin(), e = fn->end(); i != e; ++i) {
    // if no terminator inject an unreachable instruction
    if (!i->getTerminator()) {
      build.SetInsertPoint(i);
      build.CreateUnreachable();
    }
  }

  // reset the old insertion block
  build.SetInsertPoint(prev);
>>>>>>> 89e9d612
}


// -------------------------------------------------------------------------- //
// Mapping of types
//
// The type generator transforms a beaker type into
// its correspondiong LLVM type.


llvm::Type*
Generator::get_type(Type const* t)
{
  struct Fn
  {
    Generator& g;
    llvm::Type* operator()(Id_type const* t) const { return g.get_type(t); }
    llvm::Type* operator()(Boolean_type const* t) const { return g.get_type(t); }
    llvm::Type* operator()(Character_type const* t) const { return g.get_type(t); }
    llvm::Type* operator()(Integer_type const* t) const { return g.get_type(t); }
    llvm::Type* operator()(Function_type const* t) const { return g.get_type(t); }
    llvm::Type* operator()(Array_type const* t) const { return g.get_type(t); }
    llvm::Type* operator()(Block_type const* t) const { return g.get_type(t); }
    llvm::Type* operator()(Reference_type const* t) const { return g.get_type(t); }
    llvm::Type* operator()(Record_type const* t) const { return g.get_type(t); }
  };
  return apply(t, Fn{*this});
}


// The program is unsound if we ever reach this
// function. Id-types are replaced with their
// referenced declarations during elaboration.
llvm::Type*
Generator::get_type(Id_type const* t)
{
  std::stringstream ss;
  ss << "unresolved id-type '" << *t->symbol() << '\'';
  throw std::runtime_error(ss.str());
}


// Return the 1 bit integer type.
llvm::Type*
Generator::get_type(Boolean_type const*)
{
  return build.getInt1Ty();
}


// Return the 8 bit integer type.
llvm::Type*
Generator::get_type(Character_type const*)
{
  return build.getInt8Ty();
}


// Return the 32 bit integer type.
llvm::Type*
Generator::get_type(Integer_type const*)
{
  return build.getInt32Ty();
}


// Return a function type.
llvm::Type*
Generator::get_type(Function_type const* t)
{
  std::vector<llvm::Type*> ts;
  ts.reserve(t->parameter_types().size());
  for (Type const* t1 : t->parameter_types())
    ts.push_back(get_type(t1));
  llvm::Type* r = get_type(t->return_type());
  return llvm::FunctionType::get(r, ts, false);
}


// Return an array type.
llvm::Type*
Generator::get_type(Array_type const* t)
{
  llvm::Type* t1 = get_type(t->type());
  Value v = evaluate(t->extent());
  return llvm::ArrayType::get(t1, v.get_integer());
}


// A chunk is just a pointer to an object
// of the underlying type.
llvm::Type*
Generator::get_type(Block_type const* t)
{
  llvm::Type* t1 = get_type(t->type());
  return llvm::PointerType::getUnqual(t1);
}


// Translate reference types into pointer types in the
// generic address space.
//
// TODO: Actually do this?
llvm::Type*
Generator::get_type(Reference_type const* t)
{
  llvm::Type* t1 = get_type(t->type());
  return llvm::PointerType::getUnqual(t1);
}


// Return the structure type corresponding to the
// declaration of t. If, for some reason, we encounter
// the type before its declaration, just emit the
// definition now.
llvm::Type*
Generator::get_type(Record_type const* t)
{
  auto const* bind = types.lookup(t->declaration());
  if (!bind) {
    // Note that we have to do a 2nd lookup because
    // we don't return anything from generating
    // declarations.
    gen(t->declaration());
    bind = types.lookup(t->declaration());
  }
  return bind->second;
}


// -------------------------------------------------------------------------- //
// Code generation for expressions
//
// An expression is transformed into a sequence instructions whose
// intermediate results are saved in registers.

llvm::Value*
Generator::gen(Expr const* e)
{
  struct Fn
  {
    Generator& g;
    llvm::Value* operator()(Literal_expr const* e) const { return g.gen(e); }
    llvm::Value* operator()(Id_expr const* e) const { return g.gen(e); }
    llvm::Value* operator()(Decl_expr const* e) const { return g.gen(e); }
    llvm::Value* operator()(Add_expr const* e) const { return g.gen(e); }
    llvm::Value* operator()(Sub_expr const* e) const { return g.gen(e); }
    llvm::Value* operator()(Mul_expr const* e) const { return g.gen(e); }
    llvm::Value* operator()(Div_expr const* e) const { return g.gen(e); }
    llvm::Value* operator()(Rem_expr const* e) const { return g.gen(e); }
    llvm::Value* operator()(Neg_expr const* e) const { return g.gen(e); }
    llvm::Value* operator()(Pos_expr const* e) const { return g.gen(e); }
    llvm::Value* operator()(Eq_expr const* e) const { return g.gen(e); }
    llvm::Value* operator()(Ne_expr const* e) const { return g.gen(e); }
    llvm::Value* operator()(Lt_expr const* e) const { return g.gen(e); }
    llvm::Value* operator()(Gt_expr const* e) const { return g.gen(e); }
    llvm::Value* operator()(Le_expr const* e) const { return g.gen(e); }
    llvm::Value* operator()(Ge_expr const* e) const { return g.gen(e); }
    llvm::Value* operator()(And_expr const* e) const { return g.gen(e); }
    llvm::Value* operator()(Or_expr const* e) const { return g.gen(e); }
    llvm::Value* operator()(Not_expr const* e) const { return g.gen(e); }
    llvm::Value* operator()(Call_expr const* e) const { return g.gen(e); }
    llvm::Value* operator()(Dot_expr const* e) const { return g.gen(e); }
    llvm::Value* operator()(Field_expr const* e) const { return g.gen(e); }
    llvm::Value* operator()(Method_expr const* e) const { return g.gen(e); }
    llvm::Value* operator()(Index_expr const* e) const { return g.gen(e); }
    llvm::Value* operator()(Value_conv const* e) const { return g.gen(e); }
    llvm::Value* operator()(Block_conv const* e) const { return g.gen(e); }
    llvm::Value* operator()(Default_init const* e) const { return g.gen(e); }
    llvm::Value* operator()(Copy_init const* e) const { return g.gen(e); }
    llvm::Value* operator()(Reference_init const* e) const { return g.gen(e); }
  };

  return apply(e, Fn{*this});
}


// Return the value corresponding to a literal expression.
llvm::Value*
Generator::gen(Literal_expr const* e)
{
  // TODO: Write better type queries.
  //
  // TODO: Write a better interface for values.
  Value v = evaluate(e);
  Type const* t = e->type();
  if (t == get_boolean_type())
    return build.getInt1(v.get_integer());
  if (t == get_character_type())
    return build.getInt8(v.get_integer());
  if (t == get_integer_type())
    return build.getInt32(v.get_integer());

  // FIXME: How should we generate array literals? Are
  // these global constants or are they local alloca
  // objects. Does it depend on context?

  // A string literal produces a new global string constant.
  // and returns a pointer to an array of N characters.
  if (is_string(t)) {
    Array_value a = v.get_array();
    String s = a.get_string();

    // FIXME: This does not unify equivalent strings.
    // Maybe we needt maintain a mapping in order to
    // avoid redunancies.
    auto iter = strings.find(s);
    if (iter == strings.end()) {
      llvm::Value* v = build.CreateGlobalString(s);
      iter = strings.emplace(s, v).first;
    }
    return iter->second;
  }

  else
    throw std::runtime_error("cannot generate function literal");
}


llvm::Value*
Generator::gen(Id_expr const* e)
{
  lingo_unreachable();
}


// Returns the value associated with the declaration.
llvm::Value*
Generator::gen(Decl_expr const* e)
{
  auto const* bind = stack.lookup(e->declaration());
  llvm::Value* result = bind->second;

  // Fetch the value from a reference declaration.
  Decl const* decl = bind->first;
  if (is_reference(decl))
    return build.CreateLoad(result);

  return result;
}


llvm::Value*
Generator::gen(Add_expr const* e)
{
  llvm::Value* l = gen(e->left());
  llvm::Value* r = gen(e->right());
  return build.CreateAdd(l, r);
}


llvm::Value*
Generator::gen(Sub_expr const* e)
{
  llvm::Value* l = gen(e->left());
  llvm::Value* r = gen(e->right());
  return build.CreateSub(l, r);
}


llvm::Value*
Generator::gen(Mul_expr const* e)
{
  llvm::Value* l = gen(e->left());
  llvm::Value* r = gen(e->right());
  return build.CreateMul(l, r);
}


llvm::Value*
Generator::gen(Div_expr const* e)
{
  llvm::Value* l = gen(e->left());
  llvm::Value* r = gen(e->right());
  return build.CreateSDiv(l, r);
}


// FIXME: decide on unsigned or signed remainder
// based on types of expressions
llvm::Value*
Generator::gen(Rem_expr const* e)
{
  llvm::Value* l = gen(e->left());
  llvm::Value* r = gen(e->right());
  return build.CreateURem(l, r);
}


llvm::Value*
Generator::gen(Neg_expr const* e)
{
  llvm::Value* zero = build.getInt32(0);
  llvm::Value* val = gen(e->operand());
  return build.CreateSub(zero, val);
}


llvm::Value*
Generator::gen(Pos_expr const* e)
{
  return gen(e->operand());
}


llvm::Value*
Generator::gen(Eq_expr const* e)
{
  llvm::Value* l = gen(e->left());
  llvm::Value* r = gen(e->right());
  return build.CreateICmpEQ(l, r);
}


llvm::Value*
Generator::gen(Ne_expr const* e)
{
  llvm::Value* l = gen(e->left());
  llvm::Value* r = gen(e->right());
  return build.CreateICmpNE(l, r);
}


llvm::Value*
Generator::gen(Lt_expr const* e)
{
  llvm::Value* l = gen(e->left());
  llvm::Value* r = gen(e->right());
  return build.CreateICmpSLT(l, r);
}


llvm::Value*
Generator::gen(Gt_expr const* e)
{
  llvm::Value* l = gen(e->left());
  llvm::Value* r = gen(e->right());
  return build.CreateICmpSGT(l, r);
}


llvm::Value*
Generator::gen(Le_expr const* e)
{
  llvm::Value* l = gen(e->left());
  llvm::Value* r = gen(e->right());
  return build.CreateICmpSLE(l, r);
}


llvm::Value*
Generator::gen(Ge_expr const* e)
{
  llvm::Value* l = gen(e->left());
  llvm::Value* r = gen(e->right());
  return build.CreateICmpSGE(l, r);
}


llvm::Value*
Generator::gen(And_expr const* e)
{
  llvm::Value* l = gen(e->left());
  llvm::Value* r = gen(e->right());
  return build.CreateAnd(l, r);
}


llvm::Value*
Generator::gen(Or_expr const* e)
{
  llvm::Value* l = gen(e->left());
  llvm::Value* r = gen(e->right());
  return build.CreateOr(l, r);
}


// Logical not is a simple XOR with the value true
// 1 xor 1 = 0
// 0 xor 1 = 1
llvm::Value*
Generator::gen(Not_expr const* e)
{
  llvm::Value* one = build.getTrue();
  llvm::Value* operand = gen(e->operand());
  return build.CreateXor(one, operand);
}


// Note that method calls have been explicitly
// rewritten to free function calls.
llvm::Value*
Generator::gen(Call_expr const* e)
{
  llvm::Value* fn = gen(e->target());
<<<<<<< HEAD
  std::vector<llvm::Value*> args;
  for (Expr const* a : e->arguments())
    args.push_back(gen(a));
  return build.CreateCall(fn, args);
}


// NOTE: The IR builder will automatically compact
// nested member expressions into a single GEP
// instruction. We don't have to do anything more
// complex than this.
//
// FIXME: Rewrite this.
llvm::Value*
Generator::gen(Dot_expr const* e)
{
  lingo_unreachable();
}


llvm::Value*
Generator::gen(Field_expr const* e)
{
  llvm::Value* obj = gen(e->container());
  std::vector<llvm::Value*> args {
    build.getInt32(0),                  // 0th element from base
    build.getInt32(e->field()->index()) // nth element in struct
  };
  return build.CreateGEP(obj, args);
}


// Just generate the base object. This will be used
// as the argument for the method call.
llvm::Value*
Generator::gen(Method_expr const* e)
{
  return gen(e->container());
}


llvm::Value*
Generator::gen(Index_expr const* e)
{
  llvm::Value* arr = gen(e->array());
  llvm::Value* ix = gen(e->index());
  std::vector<llvm::Value*> args {
    build.getInt32(0), // 0th element from base
    ix                 // requested index
  };
  return build.CreateGEP(arr, args);
=======

  std::vector<llvm::Value*> argsV;
  for (auto arg : e->arguments()) {
    llvm::Value* argi = gen(arg);
    argsV.push_back(argi);
  }

  return build.CreateCall(fn, argsV, "calltmp");
>>>>>>> 89e9d612
}


llvm::Value*
Generator::gen(Value_conv const* e)
{
  llvm::Value* v = gen(e->source());
  return build.CreateLoad(v);
}


llvm::Value*
Generator::gen(Block_conv const* e)
{
  // Generate the array value.
  llvm::Value* a = gen(e->source());

  // Decay the array pointer to an array into
  // a pointer to the first object. This effectively
  // returns a pointer to the first object in the
  // array.
  llvm::Value *zero = build.getInt32(0);
  llvm::Value *args[] = { zero, zero };
  return build.CreateInBoundsGEP(a, args);
}


// TODO: Return the value or store it?
llvm::Value*
Generator::gen(Default_init const* e)
{
  Type const* t = e->type();
  llvm::Type* type = get_type(t);

  // Scalar types should get a 0 value in the
  // appropriate type.
  if (is_scalar(t))
    return llvm::ConstantInt::get(type, 0);

  // Aggregate types are zero initialized.
  //
  // NOTE: This isn't actually correct. Aggregate types
  // should be memberwise default initialized.
  if (is_aggregate(t))
    return llvm::ConstantAggregateZero::get(type);

  throw std::runtime_error("unhahndled default initializer");
}


// TODO: Return the value or store it?
llvm::Value*
Generator::gen(Copy_init const* e)
{
  return gen(e->value());
}


llvm::Value*
Generator::gen(Reference_init const* e)
{
  return gen(e->object());
}


// -------------------------------------------------------------------------- //
// Code generation for statements
//
// The statement generator is responsible for
// the generation of statements at block scope.

void
Generator::gen(Stmt const* s)
{
  struct Fn
  {
    Generator& g;
    void operator()(Empty_stmt const* s) { g.gen(s); }
    void operator()(Block_stmt const* s) { g.gen(s); }
    void operator()(Assign_stmt const* s) { g.gen(s); }
    void operator()(Return_stmt const* s) { g.gen(s); }
    void operator()(If_then_stmt const* s) { g.gen(s); }
    void operator()(If_else_stmt const* s) { g.gen(s); }
    void operator()(While_stmt const* s) { g.gen(s); }
    void operator()(Break_stmt const* s) { g.gen(s); }
    void operator()(Continue_stmt const* s) { g.gen(s); }
    void operator()(Expression_stmt const* s) { g.gen(s); }
    void operator()(Declaration_stmt const* s) { g.gen(s); }
  };
  apply(s, Fn{*this});
}


void
Generator::gen(Empty_stmt const* s)
{
  // do nothing
}


// Generate code for a sequence of statements.
// Note that this does not correspond to a basic
// block since we don't need any terminators
// in the following program.
//
//    {
//      { ; }
//    }
//
// We only need new blocks for specific control
// flow concepts.
void
Generator::gen(Block_stmt const* s)
{
  for (Stmt const* s1 : s->statements())
    gen(s1);
}


void
Generator::gen(Assign_stmt const* s)
{
  llvm::Value* lhs = gen(s->object());
  llvm::Value* rhs = gen(s->value());
  build.CreateStore(rhs, lhs);
}


// When we hit a return stmt we
// 1. generate the code for the return value
// 2. store the temp value into the return variable
// 3. branch to the return block
void
Generator::gen(Return_stmt const* s)
{
  // get the current block
  auto curr_block = build.GetInsertBlock();

  // check that this will be the only branch
  // in the block

  llvm::Value* v = gen(s->value());
  build.CreateStore(v, ret_var);
  make_branch(curr_block, ret_block);
}


// To generate the if-then
// You need to introduce the
void
Generator::gen(If_then_stmt const* s)
{
  llvm::Value* cond = gen(s->condition());

  cond = build.CreateICmpEQ(cond, build.getTrue(), "ifcond");

  llvm::Function* fn = build.GetInsertBlock()->getParent();

  // create then block
  llvm::BasicBlock* then = llvm::BasicBlock::Create(cxt, "then", fn);
  // create an empty else block
  llvm::BasicBlock* merge = llvm::BasicBlock::Create(cxt, "cont", fn);
  // create the branch
  build.CreateCondBr(cond, then, merge);

  // emit the 'then' block
  build.SetInsertPoint(then);
  gen(s->body());
  make_branch(build.GetInsertBlock(), merge);
  // reset the block back to where it should be
  then = build.GetInsertBlock();

  // set the insertion point to the merge block
  build.SetInsertPoint(merge);
  merge = build.GetInsertBlock();
}


void
Generator::gen(If_else_stmt const* s)
{
  llvm::Value* cond = gen(s->condition());

  cond = build.CreateICmpEQ(cond, build.getTrue(), "ifcond");

  llvm::Function* fn = build.GetInsertBlock()->getParent();

  // create then block
  llvm::BasicBlock* then = llvm::BasicBlock::Create(cxt, "then", fn);
  // create an empty else block
  llvm::BasicBlock* el = llvm::BasicBlock::Create(cxt, "else", fn);
  // create a merge block
  llvm::BasicBlock* merge = llvm::BasicBlock::Create(cxt, "ifcont", fn);
  // create the branch
  build.CreateCondBr(cond, then, el);

  // emit the 'then' block
  build.SetInsertPoint(then);
  gen(s->true_branch());
  make_branch(build.GetInsertBlock(), merge);
  // apparently codegen of 'then' can change the current block, update then for the PHI
  then = build.GetInsertBlock();

  // emit the else block
  build.SetInsertPoint(el);
  gen(s->false_branch());
  make_branch(build.GetInsertBlock(), merge);
  // branch back to merge
  el = build.GetInsertBlock();

  // emit the merge block
  build.SetInsertPoint(merge);
  merge = build.GetInsertBlock();
}


void
Generator::gen(While_stmt const* s)
{
  llvm::Function* fn = build.GetInsertBlock()->getParent();

  // create while block
  llvm::BasicBlock* before_while = llvm::BasicBlock::Create(cxt, "before_while", fn);
  llvm::BasicBlock* while_ = llvm::BasicBlock::Create(cxt, "while", fn);
  llvm::BasicBlock* after_while = llvm::BasicBlock::Create(cxt, "after_while", fn);

  // push the entry and exit
  loop_entry_stack.push(before_while);
  loop_exit_stack.push(after_while);

  // emit a branch to the loop entry
  make_branch(build.GetInsertBlock(), before_while);

  // emit the block which evaluates the condition
  build.SetInsertPoint(before_while);
  // generate the value for the cond
  llvm::Value* cond = gen(s->condition());
  // convert cond to boolean i1
  cond = build.CreateICmpEQ(cond, build.getTrue(), "whilecond");
  build.CreateCondBr(cond, while_, after_while);

  // emit the 'while' block
  build.SetInsertPoint(while_);
  gen(s->body());
  // generate branch back to condition testing block
  make_branch(build.GetInsertBlock(), before_while);
  // apparently codegen of 'while' can change the current block, update then for the PHI
  while_ = build.GetInsertBlock();

  // emit the rest of the code in after_while
  build.SetInsertPoint(after_while);
  after_while = build.GetInsertBlock();

  // pop the entry and exit
  loop_entry_stack.pop();
  loop_exit_stack.pop();
}


void
Generator::gen(Break_stmt const* s)
{
  if (!loop_entry_stack.empty()) {
    llvm::BasicBlock* exit_ = loop_exit_stack.top();
    make_branch(build.GetInsertBlock(), exit_);
  }
}


void
Generator::gen(Continue_stmt const* s)
{
  if (!loop_entry_stack.empty()) {
    llvm::BasicBlock* reentry = loop_entry_stack.top();
    make_branch(build.GetInsertBlock(), reentry);
  }
}


void
Generator::gen(Expression_stmt const* s)
{
  gen(s->expression());
}


void
Generator::gen(Declaration_stmt const* s)
{
  gen(s->declaration());
}


// -------------------------------------------------------------------------- //
// Code generation for declarations
//
// TODO: We can't generate all of the code for a module
// in a single pass. We probably need to break this up
// into a number of smaller declaration generators. For
// example, generators that:
//
//    - produce declarations
//    - produce global initializers
//    - produce global destructors
//    - other stuff
//
// In, it might not be worthwhile to have a number
// of sub-generators that refer to the top-level
// generator.

void
Generator::gen(Decl const* d)
{
  struct Fn
  {
    Generator& g;
    void operator()(Variable_decl const* d) { return g.gen(d); }
    void operator()(Function_decl const* d) { return g.gen(d); }
    void operator()(Parameter_decl const* d) { return g.gen(d); }
    void operator()(Record_decl const* d) { return g.gen(d); }
    void operator()(Field_decl const* d) { return g.gen(d); }
    void operator()(Method_decl const* d) { return g.gen(d); }
    void operator()(Module_decl const* d) { return g.gen(d); }
  };
  return apply(d, Fn{*this});
}


// We actually cannot generate local variables
// by injecting them at the beginning block
// because assignment to memory from prior memory would produce
// illformed code
void
Generator::gen_local(Variable_decl const* d)
{
<<<<<<< HEAD
  // Create the alloca instruction at the beginning of
  // the function. Not at the point where we get it.
  llvm::BasicBlock& b = fn->getEntryBlock();
  llvm::IRBuilder<> tmp(&b, b.begin());
  llvm::Type* type = get_type(d->type());
  String name = d->name()->spelling();
  llvm::Value* ptr = tmp.CreateAlloca(type, nullptr, name);

  // Save the decl binding.
  stack.top().bind(d, ptr);

  // Generate the initializer.
  llvm::Value* init = gen(d->init());

  // Store the result in the object.
  build.CreateStore(init, ptr);
=======
  // get the containing function
  llvm::Function* fn = build.GetInsertBlock()->getParent();

  // get the entry block
  llvm::BasicBlock& entry_block = fn->getEntryBlock();

  // store the old insert point
  auto prev = build.GetInsertBlock();

  // if the entry block is empty
  if (entry_block.empty())
    build.SetInsertPoint(&entry_block);
  else
    build.SetInsertPoint(locals_insert_pt);

  // generate the alloca
  llvm::Type* t = get_type(d->type());
  String const& name = d->name()->spelling();
  llvm::Value* local = build.CreateAlloca(t, nullptr, name);

  // reset the insert point
  build.SetInsertPoint(prev);

  // generate the initializer first
  llvm::Value* init = gen(d->init());
  // generate the store
  build.CreateStore(init, local);

  stack.top().bind(d, local);
>>>>>>> 89e9d612
}


void
Generator::gen_global(Variable_decl const* d)
{
  String      name = get_name(d);
  llvm::Type* type = get_type(d->type());

  // Try to generate a constant initializer.
  llvm::Constant* init = nullptr;
  if (!d->is_foreign()) {

    // FIXME: If the initializer can be reduced to a value,
    // then generate that constant. If not, we need dynamic
    // initialization of global variables.

    init = llvm::Constant::getNullValue(type);

    // llvm::Value* val = gen(d->init());
    // if (llvm::Constant* c = llvm::dyn_cast<llvm::Constant>(val)) {
    //   init = c;
    // }
  }


  // Note that the aggregate 0 only applies to aggregate
  // types. We can't apply it to initializers for scalars.

  // Build the global variable, automatically adding
  // it to the module.
  llvm::GlobalVariable* var = new llvm::GlobalVariable(
    *mod,                                  // owning module
    type,                                  // type
    false,                                 // is constant
    llvm::GlobalVariable::ExternalLinkage, // linkage,
    init,                                  // initializer
    name                                   // name
  );

  // Create a binding for the new variable.
  stack.top().bind(d, var);
}


// Generate code for a variable declaration. Note that
// code generation depends heavily on context. Globals
// and locals are very different.
//
// TODO: If we add class/record types, then we also
// need to handle member variables as well. Maybe.
void
Generator::gen(Variable_decl const* d)
{
  if (is_global_variable(d))
    return gen_global(d);
  else
    return gen_local(d);
}


void
Generator::gen(Function_decl const* d)
{
  String name = get_name(d);
  llvm::Type* type = get_type(d->type());

  // Build the function.
  llvm::FunctionType* ftype = llvm::cast<llvm::FunctionType>(type);
  fn = llvm::Function::Create(
    ftype,                           // function type
    llvm::Function::ExternalLinkage, // linkage
    name,                            // name
    mod);                            // owning module

  // Create a new binding for the variable.
  stack.top().bind(d, fn);

  // If the declaration is not defined, then don't
  // do any of this stuff...
  if (!d->body())
    return;

  // Establish a new binding environment for declarations
  // related to this function.
  Symbol_sentinel scope(*this);

  // Build the argument list. Note that
  {
    auto ai = fn->arg_begin();
    auto pi = d->parameters().begin();
    while (ai != fn->arg_end()) {
      Decl const* p = *pi;
      llvm::Argument* a = &*ai;
      a->setName(p->name()->spelling());

      // Create an initial name binding for the function
      // parameter. Note that we're going to overwrite
      // this when we create locals for each parameter.
      stack.top().bind(p, a);

      ++ai;
      ++pi;
    }
  }

  // Build the entry point for the function
  // and make that the insertion point.
  llvm::BasicBlock* b = llvm::BasicBlock::Create(cxt, "entry", fn);
  build.SetInsertPoint(b);

<<<<<<< HEAD
  // TODO: Create a local variable for the return value.
  // Return statements will write here.
  ret = build.CreateAlloca(fn->getReturnType());

  // Generate a local variable for each of the variables.
=======
  // build the return block for the function
  // it doesnt matter where the block appears
  // as long as it is the last thing called
  // llvm::BasicBlock* ret = llvm::BasicBlock::Create(cxt, "return", fn);

>>>>>>> 89e9d612
  for (Decl const* p : d->parameters())
    gen(p);

  // create a variable to store the return
  llvm::Type* t = get_type(d->return_type());
  ret_var = build.CreateAlloca(t);
  // create the return block
  ret_block = llvm::BasicBlock::Create(cxt, "return");

  // generate an insertion point for all other local variables
  locals_insert_pt = ret_var;

  // Generate the body of the function.
  gen(d->body());

<<<<<<< HEAD
  // TODO: Create an exit block and allow code to
  // jump directly to that block after storing
  // the return value.

  // Reset stateful info.
  ret = nullptr;
  fn = nullptr;
=======
  // generate the final return
  fn->getBasicBlockList().push_back(ret_block);
  build.SetInsertPoint(ret_block);
  llvm::Value* ret_val = build.CreateLoad(ret_var);
  build.CreateRet(ret_val);

  // handle illformed blocks
  resolve_illformed_blocks(fn);

  // delete the local variable insertion point
  locals_insert_pt = nullptr;
  // erase the pointer to the return value
  ret_var = nullptr;
  ret_block = nullptr;
>>>>>>> 89e9d612
}


void
Generator::gen(Parameter_decl const* d)
{
  llvm::Type* t = get_type(d->type());
  llvm::Value* a = stack.top().get(d).second;
  llvm::Value* v = build.CreateAlloca(t);
  stack.top().rebind(d, v);
  build.CreateStore(a, v);
}


// Generate a new struct type.
void
Generator::gen(Record_decl const* d)
{
  // If we've already created a type, don't do
  // anything else.
  if (types.lookup(d))
    return;

  // If the record is empty, generate a struct
  // with exactly one byte so that we never have
  // a type with 0 size.
  //
  // FIXME: This isn't right because we are currently
  // mixing methods and fields in the same thing.
  // They need to be separate.
  std::vector<llvm::Type*> ts;
  if (d->fields().empty()) {
    ts.push_back(build.getInt8Ty());
  } else {
    // Construct the type over only the fields.
    for (Decl const* f : d->fields())
      ts.push_back(get_type(f->type()));
  }

  // This will automatically be added to the module,
  // but if it's not used, then it won't be generated.
  llvm::Type* t = llvm::StructType::create(cxt, ts, d->name()->spelling());
  types.bind(d, t);

  // Now, generate code for all other members.
  for (Decl const* m : d->members())
    gen(m);
}


void
Generator::gen(Field_decl const* d)
{
  // NOTE: We should never actually get here.
  lingo_unreachable();
}



// Just call out to the function generator. Name
// mangling is handled in get_name().
void
Generator::gen(Method_decl const* d)
{
  gen(cast<Function_decl>(d));
}


void
Generator::gen(Module_decl const* d)
{
  // Establish the global binding environment.
  Symbol_sentinel scope(*this);

  // Initialize the module.
  //
  // TODO: Make the output name the ".ll" version of the
  // the input name. Although this might also depend on
  // whether we're generating IR or object code?
  assert(!mod);
  mod = new llvm::Module("a.ll", cxt);

  // Generate all top-level declarations.
  for (Decl const* d1 : d->declarations())
    gen(d1);

  // TODO: Make a second pass to generate global
  // constructors for initializers.
}


llvm::Module*
Generator::operator()(Decl const* d)
{
  assert(is<Module_decl>(d));
  gen(d);
  return mod;
}<|MERGE_RESOLUTION|>--- conflicted
+++ resolved
@@ -15,13 +15,11 @@
 #include "llvm/IR/Constants.h"
 #include "llvm/IR/Instructions.h"
 #include "llvm/IR/Module.h"
-#include "llvm/Support/Debug.h"
 
 #include <iostream>
 
 
 // -------------------------------------------------------------------------- //
-<<<<<<< HEAD
 // Mapping of names
 
 // Synthesize a name using the linkage model for
@@ -40,15 +38,19 @@
     return d->name()->spelling();
   else
     return mangle(d);
-=======
+}
+
+
+
+// -------------------------------------------------------------------------- //
 //            Helper functions
 
 
 // Attempt to insert a branch into a block
 // Will not insert anything if the block already
 // has a terminating instruction
-void
-Generator::make_branch(llvm::BasicBlock* srcBB, llvm::BasicBlock* dstBB)
+void 
+Generator::make_branch(llvm::BasicBlock* srcBB, llvm::BasicBlock* dstBB) 
 {
   if (!srcBB->getTerminator())
     build.CreateBr(dstBB);
@@ -84,9 +86,7 @@
 
   // reset the old insertion block
   build.SetInsertPoint(prev);
->>>>>>> 89e9d612
-}
-
+}
 
 // -------------------------------------------------------------------------- //
 // Mapping of types
@@ -365,7 +365,7 @@
 
 // FIXME: decide on unsigned or signed remainder
 // based on types of expressions
-llvm::Value*
+llvm::Value* 
 Generator::gen(Rem_expr const* e)
 {
   llvm::Value* l = gen(e->left());
@@ -465,7 +465,7 @@
 // Logical not is a simple XOR with the value true
 // 1 xor 1 = 0
 // 0 xor 1 = 1
-llvm::Value*
+llvm::Value* 
 Generator::gen(Not_expr const* e)
 {
   llvm::Value* one = build.getTrue();
@@ -480,7 +480,6 @@
 Generator::gen(Call_expr const* e)
 {
   llvm::Value* fn = gen(e->target());
-<<<<<<< HEAD
   std::vector<llvm::Value*> args;
   for (Expr const* a : e->arguments())
     args.push_back(gen(a));
@@ -492,8 +491,6 @@
 // nested member expressions into a single GEP
 // instruction. We don't have to do anything more
 // complex than this.
-//
-// FIXME: Rewrite this.
 llvm::Value*
 Generator::gen(Dot_expr const* e)
 {
@@ -532,16 +529,6 @@
     ix                 // requested index
   };
   return build.CreateGEP(arr, args);
-=======
-
-  std::vector<llvm::Value*> argsV;
-  for (auto arg : e->arguments()) {
-    llvm::Value* argi = gen(arg);
-    argsV.push_back(argi);
-  }
-
-  return build.CreateCall(fn, argsV, "calltmp");
->>>>>>> 89e9d612
 }
 
 
@@ -638,7 +625,7 @@
 void
 Generator::gen(Empty_stmt const* s)
 {
-  // do nothing
+  throw std::runtime_error("not implemented");
 }
 
 
@@ -670,53 +657,33 @@
 }
 
 
-// When we hit a return stmt we
-// 1. generate the code for the return value
-// 2. store the temp value into the return variable
-// 3. branch to the return block
 void
 Generator::gen(Return_stmt const* s)
 {
-  // get the current block
-  auto curr_block = build.GetInsertBlock();
-
-  // check that this will be the only branch
-  // in the block
-
   llvm::Value* v = gen(s->value());
-  build.CreateStore(v, ret_var);
-  make_branch(curr_block, ret_block);
-}
-
-
-// To generate the if-then
-// You need to introduce the
+  build.CreateStore(v, ret);
+  build.CreateBr(exit);
+}
+
+
 void
 Generator::gen(If_then_stmt const* s)
 {
   llvm::Value* cond = gen(s->condition());
 
-  cond = build.CreateICmpEQ(cond, build.getTrue(), "ifcond");
-
-  llvm::Function* fn = build.GetInsertBlock()->getParent();
-
-  // create then block
-  llvm::BasicBlock* then = llvm::BasicBlock::Create(cxt, "then", fn);
-  // create an empty else block
-  llvm::BasicBlock* merge = llvm::BasicBlock::Create(cxt, "cont", fn);
-  // create the branch
-  build.CreateCondBr(cond, then, merge);
-
-  // emit the 'then' block
+  llvm::BasicBlock* then = llvm::BasicBlock::Create(cxt, "if.then", fn);
+  llvm::BasicBlock* done = llvm::BasicBlock::Create(cxt, "if.done", fn);
+  build.CreateCondBr(cond, then, done);
+
+  // Emit the 'then' block
   build.SetInsertPoint(then);
   gen(s->body());
-  make_branch(build.GetInsertBlock(), merge);
-  // reset the block back to where it should be
   then = build.GetInsertBlock();
-
-  // set the insertion point to the merge block
-  build.SetInsertPoint(merge);
-  merge = build.GetInsertBlock();
+  if (!then->getTerminator())
+    build.CreateBr(done);
+
+  // Emit the merge point.
+  build.SetInsertPoint(done);
 }
 
 
@@ -725,99 +692,73 @@
 {
   llvm::Value* cond = gen(s->condition());
 
-  cond = build.CreateICmpEQ(cond, build.getTrue(), "ifcond");
-
-  llvm::Function* fn = build.GetInsertBlock()->getParent();
-
-  // create then block
-  llvm::BasicBlock* then = llvm::BasicBlock::Create(cxt, "then", fn);
-  // create an empty else block
-  llvm::BasicBlock* el = llvm::BasicBlock::Create(cxt, "else", fn);
-  // create a merge block
-  llvm::BasicBlock* merge = llvm::BasicBlock::Create(cxt, "ifcont", fn);
-  // create the branch
-  build.CreateCondBr(cond, then, el);
-
-  // emit the 'then' block
+  llvm::BasicBlock* then = llvm::BasicBlock::Create(cxt, "if.then", fn);
+  llvm::BasicBlock* other = llvm::BasicBlock::Create(cxt, "if.else", fn);
+  llvm::BasicBlock* done = llvm::BasicBlock::Create(cxt, "if.done", fn);
+  build.CreateCondBr(cond, then, other);
+
+  // Emit the then block.
   build.SetInsertPoint(then);
   gen(s->true_branch());
-  make_branch(build.GetInsertBlock(), merge);
-  // apparently codegen of 'then' can change the current block, update then for the PHI
   then = build.GetInsertBlock();
-
-  // emit the else block
-  build.SetInsertPoint(el);
+  if (!then->getTerminator())
+    build.CreateBr(done);
+  
+  // Emit the else block.
+  build.SetInsertPoint(other);
   gen(s->false_branch());
-  make_branch(build.GetInsertBlock(), merge);
-  // branch back to merge
-  el = build.GetInsertBlock();
-
-  // emit the merge block
-  build.SetInsertPoint(merge);
-  merge = build.GetInsertBlock();
+  other = build.GetInsertBlock();
+  if (!other->getTerminator())
+    build.CreateBr(done);
+
+  // Emit the done block.
+  build.SetInsertPoint(done);
 }
 
 
 void
 Generator::gen(While_stmt const* s)
 {
-  llvm::Function* fn = build.GetInsertBlock()->getParent();
-
-  // create while block
-  llvm::BasicBlock* before_while = llvm::BasicBlock::Create(cxt, "before_while", fn);
-  llvm::BasicBlock* while_ = llvm::BasicBlock::Create(cxt, "while", fn);
-  llvm::BasicBlock* after_while = llvm::BasicBlock::Create(cxt, "after_while", fn);
-
-  // push the entry and exit
-  loop_entry_stack.push(before_while);
-  loop_exit_stack.push(after_while);
-
-  // emit a branch to the loop entry
-  make_branch(build.GetInsertBlock(), before_while);
-
-  // emit the block which evaluates the condition
-  build.SetInsertPoint(before_while);
-  // generate the value for the cond
+  // Save the current loop information, to be restored
+  // on scope exit.
+  Loop_sentinel loop(*this);
+  
+  // Create the new loop blocks.
+  top = llvm::BasicBlock::Create(cxt, "while.top", fn);
+  bottom = llvm::BasicBlock::Create(cxt, "while.bot", fn);
+  llvm::BasicBlock* body = llvm::BasicBlock::Create(cxt, "while.body", fn);
+  build.CreateBr(top);
+
+  // Emit the condition test.
+  build.SetInsertPoint(top);
   llvm::Value* cond = gen(s->condition());
-  // convert cond to boolean i1
-  cond = build.CreateICmpEQ(cond, build.getTrue(), "whilecond");
-  build.CreateCondBr(cond, while_, after_while);
-
-  // emit the 'while' block
-  build.SetInsertPoint(while_);
+  build.CreateCondBr(cond, body, bottom);
+
+  // Emit the loop body.
+  build.SetInsertPoint(body);
   gen(s->body());
-  // generate branch back to condition testing block
-  make_branch(build.GetInsertBlock(), before_while);
-  // apparently codegen of 'while' can change the current block, update then for the PHI
-  while_ = build.GetInsertBlock();
-
-  // emit the rest of the code in after_while
-  build.SetInsertPoint(after_while);
-  after_while = build.GetInsertBlock();
-
-  // pop the entry and exit
-  loop_entry_stack.pop();
-  loop_exit_stack.pop();
-}
-
-
+  body = build.GetInsertBlock();
+  if (!body->getTerminator())
+    build.CreateBr(top);
+
+  // Emit the bottom block.
+  build.SetInsertPoint(bottom);
+}
+
+
+// Branch to the bottom of the current loop.
 void
 Generator::gen(Break_stmt const* s)
 {
-  if (!loop_entry_stack.empty()) {
-    llvm::BasicBlock* exit_ = loop_exit_stack.top();
-    make_branch(build.GetInsertBlock(), exit_);
-  }
-}
-
-
+  build.CreateBr(bottom);
+}
+
+
+// Branch to the top of the current loop.
 void
 Generator::gen(Continue_stmt const* s)
 {
-  if (!loop_entry_stack.empty()) {
-    llvm::BasicBlock* reentry = loop_entry_stack.top();
-    make_branch(build.GetInsertBlock(), reentry);
-  }
+  build.CreateBr(top);
 }
 
 
@@ -870,14 +811,9 @@
 }
 
 
-// We actually cannot generate local variables
-// by injecting them at the beginning block
-// because assignment to memory from prior memory would produce
-// illformed code
 void
 Generator::gen_local(Variable_decl const* d)
 {
-<<<<<<< HEAD
   // Create the alloca instruction at the beginning of
   // the function. Not at the point where we get it.
   llvm::BasicBlock& b = fn->getEntryBlock();
@@ -894,37 +830,6 @@
 
   // Store the result in the object.
   build.CreateStore(init, ptr);
-=======
-  // get the containing function
-  llvm::Function* fn = build.GetInsertBlock()->getParent();
-
-  // get the entry block
-  llvm::BasicBlock& entry_block = fn->getEntryBlock();
-
-  // store the old insert point
-  auto prev = build.GetInsertBlock();
-
-  // if the entry block is empty
-  if (entry_block.empty())
-    build.SetInsertPoint(&entry_block);
-  else
-    build.SetInsertPoint(locals_insert_pt);
-
-  // generate the alloca
-  llvm::Type* t = get_type(d->type());
-  String const& name = d->name()->spelling();
-  llvm::Value* local = build.CreateAlloca(t, nullptr, name);
-
-  // reset the insert point
-  build.SetInsertPoint(prev);
-
-  // generate the initializer first
-  llvm::Value* init = gen(d->init());
-  // generate the store
-  build.CreateStore(init, local);
-
-  stack.top().bind(d, local);
->>>>>>> 89e9d612
 }
 
 
@@ -935,20 +840,13 @@
   llvm::Type* type = get_type(d->type());
 
   // Try to generate a constant initializer.
+  //
+  // FIXME: If the initializer can be reduced to a value,
+  // then generate that constant. If not, we need dynamic
+  // initialization of global variables.
   llvm::Constant* init = nullptr;
-  if (!d->is_foreign()) {
-
-    // FIXME: If the initializer can be reduced to a value,
-    // then generate that constant. If not, we need dynamic
-    // initialization of global variables.
-
+  if (!d->is_foreign())
     init = llvm::Constant::getNullValue(type);
-
-    // llvm::Value* val = gen(d->init());
-    // if (llvm::Constant* c = llvm::dyn_cast<llvm::Constant>(val)) {
-    //   init = c;
-    // }
-  }
 
 
   // Note that the aggregate 0 only applies to aggregate
@@ -1031,63 +929,28 @@
     }
   }
 
-  // Build the entry point for the function
-  // and make that the insertion point.
-  llvm::BasicBlock* b = llvm::BasicBlock::Create(cxt, "entry", fn);
-  build.SetInsertPoint(b);
-
-<<<<<<< HEAD
-  // TODO: Create a local variable for the return value.
-  // Return statements will write here.
+  // Build the entry and exit blocks for the function.
+  entry = llvm::BasicBlock::Create(cxt, "entry", fn);
+  exit = llvm::BasicBlock::Create(cxt, "exit");
+  build.SetInsertPoint(entry);
+
+  // Build the return value.
   ret = build.CreateAlloca(fn->getReturnType());
 
   // Generate a local variable for each of the variables.
-=======
-  // build the return block for the function
-  // it doesnt matter where the block appears
-  // as long as it is the last thing called
-  // llvm::BasicBlock* ret = llvm::BasicBlock::Create(cxt, "return", fn);
-
->>>>>>> 89e9d612
   for (Decl const* p : d->parameters())
     gen(p);
-
-  // create a variable to store the return
-  llvm::Type* t = get_type(d->return_type());
-  ret_var = build.CreateAlloca(t);
-  // create the return block
-  ret_block = llvm::BasicBlock::Create(cxt, "return");
-
-  // generate an insertion point for all other local variables
-  locals_insert_pt = ret_var;
-
-  // Generate the body of the function.
   gen(d->body());
 
-<<<<<<< HEAD
-  // TODO: Create an exit block and allow code to
-  // jump directly to that block after storing
-  // the return value.
+  // Insert the exit block and generate the actual
+  // return statement,
+  fn->getBasicBlockList().push_back(exit);
+  build.SetInsertPoint(exit);
+  build.CreateRet(build.CreateLoad(ret));
 
   // Reset stateful info.
   ret = nullptr;
   fn = nullptr;
-=======
-  // generate the final return
-  fn->getBasicBlockList().push_back(ret_block);
-  build.SetInsertPoint(ret_block);
-  llvm::Value* ret_val = build.CreateLoad(ret_var);
-  build.CreateRet(ret_val);
-
-  // handle illformed blocks
-  resolve_illformed_blocks(fn);
-
-  // delete the local variable insertion point
-  locals_insert_pt = nullptr;
-  // erase the pointer to the return value
-  ret_var = nullptr;
-  ret_block = nullptr;
->>>>>>> 89e9d612
 }
 
 
