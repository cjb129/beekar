// Copyright (c) 2015 Andrew Sutton
// All rights reserved

#ifndef BEAKER_SCOPE_HPP
#define BEAKER_SCOPE_HPP

// The specialized environment for lexical scoping.

#include "environment.hpp"
#include "overload.hpp"


// A scope defines a maximal lexical region of a program
// where no bindings are destroyed. A scope optionally
// assocaites a declaration with its bindings. This is
// used to maintain the current declaration context.
struct Scope : Environment<Symbol const*, Overload>
{
  Scope()
    : decl(nullptr)
  { }

  Scope(Decl* d)
    : decl(d)
  { }

  virtual ~Scope() { }

<<<<<<< HEAD
  virtual Binding * lookup(Symbol const* sym) {
    return Environment::lookup(sym);
=======
  auto lookup(Symbol const* sym) -> Binding* {
    return lookup(sym);
>>>>>>> fb61146c
  }

  Decl* decl;
};

struct Record_scope : Scope {

  Record_scope() {}

  auto lookup(Symbol const* sym) -> Binding*; 
  // {
  //     //TODO: check decl if it's a record?
  //     //perform record lookup?
  //     if(Field_decl* fn = as<Field_decl>(this->decl)) {
  //       for (auto iter : fn->index()) {
  //         if (Binding* bind = lookup(fn->index()[iter]))
  //           return bind;
  //       }
  //     }
  //     return lookup(sym);
  // }
};

// The scope stack maintains the current scope during
// elaboration. It adapts the more general stack to
// provide more language-specific names for those
// operations.
struct Scope_stack : Stack<Scope>
{
  Scope&       current()       { return top(); }
  Scope const& current() const { return top(); }

  Scope&       global()       { return bottom(); }
  Scope const& global() const { return bottom(); }

  Decl*          context() const;
  Module_decl*   module() const;
  Function_decl* function() const;
  Record_decl*   record() const;
};


#endif<|MERGE_RESOLUTION|>--- conflicted
+++ resolved
@@ -26,13 +26,9 @@
 
   virtual ~Scope() { }
 
-<<<<<<< HEAD
+
   virtual Binding * lookup(Symbol const* sym) {
     return Environment::lookup(sym);
-=======
-  auto lookup(Symbol const* sym) -> Binding* {
-    return lookup(sym);
->>>>>>> fb61146c
   }
 
   Decl* decl;
