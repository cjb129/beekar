--- conflicted
+++ resolved
@@ -1232,61 +1232,11 @@
 }
 
 
-<<<<<<< HEAD
-
+// FIXME: Allow records in block scope?
 Decl*
 Elaborator::elaborate(Record_decl* d)
 {
-  declare(d);
-
-  // Elaborate parent
-  if(d->base_ != nullptr) {
-    Record_type const* base = cast<Record_type>(elaborate(d->base_));
-    d->base_decl = base->declaration();
-//    for(Decl*& f : base->declaration()->fields_){
-//      d->fields_.push_back(f);
-//    }
-//    for(Decl*& m : base->declaration()->members_){
-//      d->members_.push_back(m);
-//    }
-
-  }
-
-  // Elaborate fields and then method declarations.
-  //
-  // TODO: What are the lookup rules for default
-  // member initializers. If we do this:
-  //
-  //    struct S {
-  //      x : int = 1;
-  //      y : int = x + 2; // Probably ok
-  //      a : int = b - 1; // OK?
-  //      b : int = 0;
-  //      c : int = f();   // OK?
-  //      def f() -> int { ... }
-  //    }
-  //
-  // If we allow the 2nd, then we need to do two
-  // phase elaboration.
-  Scope_sentinel scope(*this, d->scope());
-  for (Decl*& f : d->fields_)
-    f = elaborate_decl(f);
-  for (Decl*& m : d->members_)
-    m = elaborate_decl(m);
-
-  // Elaborate member definitions. See comments
-  // above about handling member defintions.
-  for (Decl*& m : d->members_)
-    m = elaborate_def(m);
-
-  return d;
-=======
-// FIXME: Allow records in block scope?
-Decl*
-Elaborator::elaborate(Record_decl* d)
-{
   throw Type_error(locate(d), "record declaration in block scope");
->>>>>>> e6a364fa
 }
 
 
@@ -1545,57 +1495,104 @@
 Decl*
 Elaborator::elaborate_def(Record_decl* d)
 {
-  // If the declaration has already been declared,
-  // then don't re-elaborate it.
-  if (defined.count(d))
-    return d;
-
-  // Prevent recursive type definitions.
-  if (is_defining(d)) {
-    std::cerr << format("cyclic definition of '{}'\n", *d->name());
-    for (auto iter = defining.rbegin(); iter != defining.rend(); ++iter) {
-      if (*iter == d)
-        break;
-      std::cerr << format("  referenced in the definition of '{}'\n", *(*iter)->name());
-    }
-    throw Type_error(locate(d), format("cyclic definition of '{}'", *d->name()));
-  }
-  Defining_sentinel def(*this, d);
-
-  // Elaborate fields and then method declarations.
-  //
-  // TODO: What are the lookup rules for default
-  // member initializers. If we do this:
-  //
-  //    struct S {
-  //      x : int = 1;
-  //      y : int = x + 2; // Seems resonable.
-  //
-  //      a : int = b - 1; // OK?
-  //      b : int = 0;
-  //      // Making this okay could impose an alternative
-  //      // initialization order.
-  //
-  //      g : int = f();   // OK?
-  //      def f() -> int { ... }
-  //      // What if f() refers to an uninitialized fiedl?
-  //    }
-  //
-  // If we allow the 2nd, then we need to do two
-  // phase elaboration.
-  Scope_sentinel scope(*this, d->scope());
-  for (Decl*& f : d->fields_)
-    f = elaborate_decl(f);
-  for (Decl*& m : d->members_)
-    m = elaborate_decl(m);
-
-  // Elaborate member definitions. See comments
-  // above about handling member defintions.
-  for (Decl*& m : d->members_)
-    m = elaborate_def(m);
-
-  defined.insert(d);
-  return d;
+//  // If the declaration has already been declared,
+//  // then don't re-elaborate it.
+//  if (defined.count(d))
+//    return d;
+//
+//  // Prevent recursive type definitions.
+//  if (is_defining(d)) {
+//    std::cerr << format("cyclic definition of '{}'\n", *d->name());
+//    for (auto iter = defining.rbegin(); iter != defining.rend(); ++iter) {
+//      if (*iter == d)
+//        break;
+//      std::cerr << format("  referenced in the definition of '{}'\n", *(*iter)->name());
+//    }
+//    throw Type_error(locate(d), format("cyclic definition of '{}'", *d->name()));
+//  }
+//  Defining_sentinel def(*this, d);
+//
+//  // Elaborate fields and then method declarations.
+//  //
+//  // TODO: What are the lookup rules for default
+//  // member initializers. If we do this:
+//  //
+//  //    struct S {
+//  //      x : int = 1;
+//  //      y : int = x + 2; // Seems resonable.
+//  //
+//  //      a : int = b - 1; // OK?
+//  //      b : int = 0;
+//  //      // Making this okay could impose an alternative
+//  //      // initialization order.
+//  //
+//  //      g : int = f();   // OK?
+//  //      def f() -> int { ... }
+//  //      // What if f() refers to an uninitialized fiedl?
+//  //    }
+//  //
+//  // If we allow the 2nd, then we need to do two
+//  // phase elaboration.
+//  Scope_sentinel scope(*this, d->scope());
+//  for (Decl*& f : d->fields_)
+//    f = elaborate_decl(f);
+//  for (Decl*& m : d->members_)
+//    m = elaborate_decl(m);
+//
+//  // Elaborate member definitions. See comments
+//  // above about handling member defintions.
+//  for (Decl*& m : d->members_)
+//    m = elaborate_def(m);
+//
+//  defined.insert(d);
+//  return d;
+
+    //----------
+
+
+        declare(d);
+
+        // Elaborate parent
+        if(d->base_ != nullptr) {
+            Record_type const* base = cast<Record_type>(elaborate(d->base_));
+            d->base_decl = base->declaration();
+//    for(Decl*& f : base->declaration()->fields_){
+//      d->fields_.push_back(f);
+//    }
+//    for(Decl*& m : base->declaration()->members_){
+//      d->members_.push_back(m);
+//    }
+
+        }
+
+        // Elaborate fields and then method declarations.
+        //
+        // TODO: What are the lookup rules for default
+        // member initializers. If we do this:
+        //
+        //    struct S {
+        //      x : int = 1;
+        //      y : int = x + 2; // Probably ok
+        //      a : int = b - 1; // OK?
+        //      b : int = 0;
+        //      c : int = f();   // OK?
+        //      def f() -> int { ... }
+        //    }
+        //
+        // If we allow the 2nd, then we need to do two
+        // phase elaboration.
+        Scope_sentinel scope(*this, d->scope());
+        for (Decl*& f : d->fields_)
+            f = elaborate_decl(f);
+        for (Decl*& m : d->members_)
+            m = elaborate_decl(m);
+
+        // Elaborate member definitions. See comments
+        // above about handling member defintions.
+        for (Decl*& m : d->members_)
+            m = elaborate_def(m);
+
+        return d;
 }
 
 
