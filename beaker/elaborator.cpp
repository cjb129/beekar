// Copyright (c) 2015 Andrew Sutton
// All rights reserved

#include "elaborator.hpp"
#include "type.hpp"
#include "expr.hpp"
#include "decl.hpp"
#include "stmt.hpp"
#include "convert.hpp"
#include "evaluator.hpp"
#include "error.hpp"

#include <algorithm>
#include <iostream>


// -------------------------------------------------------------------------- //
// Declaration of entities


// Determine if d can be overloaded with the existing
// elements in the set.
void
Elaborator::overload(Overload& ovl, Decl* curr)
{
  // Check to make sure that curr does not conflict with any
  // declarations in the current overload set.
  for (Decl* prev : ovl) {
    // If the two declarations have the same type, this
    // is not overloading. It is redefinition.
    if (prev->type() == curr->type()) {
      std::stringstream ss;
      ss << "redefinition of " << *curr->name() << '\n';
      throw Type_error({}, ss.str());
    }

    if (!can_overload(prev, curr)) {
      std::stringstream ss;
      ss << "cannot overload " << *curr->name() << '\n';
      throw Type_error({}, ss.str());
    }
  }

  ovl.push_back(curr);
}


// Create a declarative binding for d. This also checks
// that the we are not redefining a symbol in the current
// scope.
void
Elaborator::declare(Decl* d)
{
  Scope& scope = stack.current();

  // Set d's declaration context.
  d->cxt_ = stack.context();

  // If we've already seen the name, we should
  // determine if it can be overloaded.
  if (Scope::Binding* bind = scope.lookup(d->name()))
    return overload(bind->second, d);

  // Create a new overload set.
  Scope::Binding& bind = scope.bind(d->name(), {});
  Overload& ovl = bind.second;
  ovl.push_back(d);
}


// When opening the scope of a previously declared
// entity, simply push the declaration into its
// overload set.
void
Elaborator::redeclare(Decl* d)
{
  Scope& scope = stack.current();
  Overload* ovl;
  if (Scope::Binding* bind = scope.lookup(d->name()))
    ovl = &bind->second;
  else
    ovl = &scope.bind(d->name(), {}).second;
  ovl->push_back(d);
}


// Perform lookup of an unqualified identifier. This
// will search enclosing scopes for the innermost
// binding of the identifier.
Overload*
Elaborator::unqualified_lookup(Symbol const* sym)
{
  if (Scope::Binding* bind = stack.lookup(sym))
    return &bind->second;
  else
    return nullptr;
}


// Perform a qualified lookup of a name in the given
// scope. This searches only that scope for a binding 
// for the identifier.
Overload*
Elaborator::qualified_lookup(Scope* s, Symbol const* sym)
{
  if (Scope::Binding* bind = s->lookup(sym))
    return &bind->second;
  else
    return nullptr;
}


// -------------------------------------------------------------------------- //
// Elaboration of types


Type const*
Elaborator::elaborate(Type const* t)
{
  struct Fn
  {
    Elaborator& elab;

    Type const* operator()(Id_type const* t) { return elab.elaborate(t); }
    Type const* operator()(Boolean_type const* t) { return elab.elaborate(t); }
    Type const* operator()(Character_type const* t) { return elab.elaborate(t); }
    Type const* operator()(Integer_type const* t) { return elab.elaborate(t); }
    Type const* operator()(Function_type const* t) { return elab.elaborate(t); }
    Type const* operator()(Block_type const* t) { return elab.elaborate(t); }
    Type const* operator()(Array_type const* t) { return elab.elaborate(t); }
    Type const* operator()(Reference_type const* t) { return elab.elaborate(t); }
    Type const* operator()(Record_type const* t) { return elab.elaborate(t); }
  };
  return apply(t, Fn{*this});
}


// The elaboration of an identifer as a type performs
// unqualified name lookup. The declaration associated
// with the name shall be a user-defined type or an
// alias.
//
// TODO: Support type aliases.
Type const*
Elaborator::elaborate(Id_type const* t)
{
  // Perform unqualified lookup.
  Overload* ovl = unqualified_lookup(t->symbol());
  if (!ovl) {
    String msg = format("no matching declaration for '{}'", *t);
    throw Lookup_error(locate(t), msg);
  }

  // We can't currently overload types, so this could 
  // only mean that we found a funtion overload set.
  if (ovl->size() > 1) {
    String msg = format("'{}' does not name a type", *t);
    throw Lookup_error(locate(t), msg);
  }

  // Determine if the name is a type declaration.
  Decl* d = ovl->front();
  if (Record_decl* r = as<Record_decl>(d))
    return get_record_type(r);

  String msg = format("'{}' does not name a type", *t);
  throw Lookup_error(locate(t), msg);
}


Type const*
Elaborator::elaborate(Boolean_type const* t)
{
  return t;
}


Type const*
Elaborator::elaborate(Character_type const* t)
{
  return t;
}


Type const*
Elaborator::elaborate(Integer_type const* t)
{
  return t;
}


// Elaborate each type in the function type.
Type const*
Elaborator::elaborate(Function_type const* t)
{
  Type_seq ts;
  ts.reserve(t->parameter_types().size());
  for (Type const* t1 : t->parameter_types())
    ts.push_back(elaborate(t1));
  Type const* r = elaborate(t->return_type());
  return get_function_type(ts, r);
}


Type const*
Elaborator::elaborate(Array_type const* t)
{
  Type const* t1 = elaborate(t->type());
  Expr* e = elaborate(t->extent());
  Expr* n = reduce(e);
  if (!n)
    throw Type_error({}, "non-constant array extent");
  return get_array_type(t1, n);
}

Type const*
Elaborator::elaborate(Block_type const* t)
{
  Type const* t1 = elaborate(t->type());
  return get_block_type(t1);
}


Type const*
Elaborator::elaborate(Reference_type const* t)
{
  Type const* t1 = elaborate(t->type());
  return get_reference_type(t1);
}


// No further elaboration is needed.
Type const*
Elaborator::elaborate(Record_type const* t)
{
  return t;
}


// -------------------------------------------------------------------------- //
// Elaboration of expressions

// Returns the type of an expression. This also annotates
// the expression by saving the computed type as part of
// the expression.
Expr*
Elaborator::elaborate(Expr* e)
{
  struct Fn
  {
    Elaborator& elab;

    Expr* operator()(Literal_expr* e) const { return elab.elaborate(e); }
    Expr* operator()(Id_expr* e) const { return elab.elaborate(e); }
    Expr* operator()(Decl_expr* e) const { return elab.elaborate(e); }
    Expr* operator()(Add_expr* e) const { return elab.elaborate(e); }
    Expr* operator()(Sub_expr* e) const { return elab.elaborate(e); }
    Expr* operator()(Mul_expr* e) const { return elab.elaborate(e); }
    Expr* operator()(Div_expr* e) const { return elab.elaborate(e); }
    Expr* operator()(Rem_expr* e) const { return elab.elaborate(e); }
    Expr* operator()(Neg_expr* e) const { return elab.elaborate(e); }
    Expr* operator()(Pos_expr* e) const { return elab.elaborate(e); }
    Expr* operator()(Eq_expr* e) const { return elab.elaborate(e); }
    Expr* operator()(Ne_expr* e) const { return elab.elaborate(e); }
    Expr* operator()(Lt_expr* e) const { return elab.elaborate(e); }
    Expr* operator()(Gt_expr* e) const { return elab.elaborate(e); }
    Expr* operator()(Le_expr* e) const { return elab.elaborate(e); }
    Expr* operator()(Ge_expr* e) const { return elab.elaborate(e); }
    Expr* operator()(And_expr* e) const { return elab.elaborate(e); }
    Expr* operator()(Or_expr* e) const { return elab.elaborate(e); }
    Expr* operator()(Not_expr* e) const { return elab.elaborate(e); }
    Expr* operator()(Call_expr* e) const { return elab.elaborate(e); }
    Expr* operator()(Dot_expr* e) const { return elab.elaborate(e); }
    Expr* operator()(Field_expr* e) const { return elab.elaborate(e); }
    Expr* operator()(Method_expr* e) const { return elab.elaborate(e); }
    Expr* operator()(Index_expr* e) const { return elab.elaborate(e); }
    Expr* operator()(Value_conv* e) const { return elab.elaborate(e); }
    Expr* operator()(Block_conv* e) const { return elab.elaborate(e); }
    Expr* operator()(Default_init* e) const { return elab.elaborate(e); }
    Expr* operator()(Copy_init* e) const { return elab.elaborate(e); }
    Expr* operator()(Reference_init* e) const { return elab.elaborate(e); }
  };

  return apply(e, Fn{*this});
}


// Literal expressions are fully elaborated at the point
// of construction.
Expr*
Elaborator::elaborate(Literal_expr* e)
{
  return e;
}


// The elaboration of an identifier requires performs
// unqualified name lookup. The associated declaration
// shall not declare a type.
//
// If lookup associates a single declaration D, with
// declared type T, with the name, then the type of 
// the expression is determined as follows:
//
//  - if D is an object, the  type of the expression 
//    is T&;
//  - otherwise, then the type is T.
//
// Lookup may associate a set of declarations (an
// overload set). A single declaration is selected
// by overload resolution (see call expressions).
//
// TODO: Allow overload sets of templates?
Expr*
Elaborator::elaborate(Id_expr* e)
{
  Location loc = locate(e);

  // Lookup the declaration for the identifier.
  Overload* ovl = unqualified_lookup(e->symbol());
  if (!ovl) {
    std::stringstream ss;
    ss << "no matching declaration for '" << *e->symbol() << '\'';
    throw Lookup_error(locs.get(e), ss.str());
  }

  // We can't resolve an overload without context,
  // so return the resolved overload set.
  if (ovl->size() > 1) {
    Expr* ret = new Overload_expr(ovl);
    locate(ret, loc);
    return ret;
  }

  // Get the declaration named by the symbol.
  Decl* d = ovl->front();

  // An identifier always refers to an object, so
  // these expressions have reference type.
  Type const* t = d->type();
  if (is_object(d))
    t = t->ref();

  // Return a new expression.
  Expr* ret = new Decl_expr(t, d);
  locate(ret, loc);
  return ret;
}


// This deoes not require elaboration.
Expr*
Elaborator::elaborate(Decl_expr* e)
{
  return e;
}


namespace
{

// Used to require the conversion of a reference to a
// value. Essentially, this unwraps the reference if
// needed.
Expr*
require_value(Elaborator& elab, Expr* e)
{
  e = elab.elaborate(e);
  e = convert_to_value(e);
  return e;
}


// Used to require the conversion of an expression
// to a given type. This returns nullptr if the convesion
// fails.
Expr*
require_converted(Elaborator& elab, Expr* e, Type const* t)
{
  e = elab.elaborate(e);
  e = convert(e, t);
  return e;
}


// The operands of a binary arithmetic expression are
// converted to rvalues. The converted operands shall have
// type int. The result of an arithmetic expression is an
// rvalue with type int.
template<typename T>
Expr*
check_binary_arithmetic_expr(Elaborator& elab, T* e)
{
  Type const* z = get_integer_type();
  Expr* c1 = require_converted(elab, e->first, z);
  Expr* c2 = require_converted(elab, e->second, z);
  if (!c1)
    throw Type_error({}, "left operand cannot be converted to 'int'");
  if (!c2)
    throw Type_error({}, "right operand cannot be converted to 'int'");

  // Rebuild the expression with the
  // converted operands.
  e->type_ = z;
  e->first = c1;
  e->second = c2;
  return e;
}


// The operands of a unary arithmetic expression are
// converted to rvalues. The converted operands shall
// have type int. The result of an arithmetic expression
// is an rvalue of type int.
template<typename T>
Expr*
check_unary_arithmetic_expr(Elaborator& elab, T* e)
{
  // Apply conversions
  Type const* z = get_integer_type();
  Expr* c = require_converted(elab, e->first, z);
  if (!c)
    throw Type_error({}, "operand cannot be converted to 'int'");

  // Rebuild the expression with the converted operands.
  e->type_ = z;
  e->first = c;
  return e;
}


} // namespace


Expr*
Elaborator::elaborate(Add_expr* e)
{
  return check_binary_arithmetic_expr(*this, e);
}


Expr*
Elaborator::elaborate(Sub_expr* e)
{
  return check_binary_arithmetic_expr(*this, e);
}


Expr*
Elaborator::elaborate(Mul_expr* e)
{
  return check_binary_arithmetic_expr(*this, e);
}


Expr*
Elaborator::elaborate(Div_expr* e)
{
  return check_binary_arithmetic_expr(*this, e);
}


Expr*
Elaborator::elaborate(Rem_expr* e)
{
  return check_binary_arithmetic_expr(*this, e);
}


//
Expr*
Elaborator::elaborate(Neg_expr* e)
{
  return check_unary_arithmetic_expr(*this, e);
}


Expr*
Elaborator::elaborate(Pos_expr* e)
{
  return check_unary_arithmetic_expr(*this, e);
}


namespace
{

// The operands of an equality expression are converted
// to rvalues. The operands shall have the same type. The
// result of an equality expression is an rvalue of type
// bool.
//
// TODO: Update equality comparison for new types.
Expr*
check_equality_expr(Elaborator& elab, Binary_expr* e)
{
  // Apply conversions.
  Type const* b = get_boolean_type();
  Expr* e1 = require_value(elab, e->first);
  Expr* e2 = require_value(elab, e->second);

  // Check types.
  if (e1->type() != e2->type())
    throw Type_error({}, "operands have different types");

  e->type_ = b;
  e->first = e1;
  e->second = e2;
  return e;
}

} // naespace


Expr*
Elaborator::elaborate(Eq_expr* e)
{
  return check_equality_expr(*this, e);
}


Expr*
Elaborator::elaborate(Ne_expr* e)
{
  return check_equality_expr(*this, e);
}



namespace
{

// The operands of an ordering expression are converted
// to rvalues. The operands shall have type int. The
// result of an equality expression is an rvalue of type
// bool.
//
// TODO: Update the ordering operands for new types.
Expr*
check_ordering_expr(Elaborator& elab, Binary_expr* e)
{
  // Apply conversions.
  Type const* z = get_integer_type();
  Type const* b = get_boolean_type();
  Expr* c1 = require_converted(elab, e->first, z);
  Expr* c2 = require_converted(elab, e->second, z);
  if (!c1)
    throw Type_error({}, "left operand cannot be converted to 'int'");
  if (!c2)
    throw Type_error({}, "right operand cannot be converted to 'int'");

  // Rebuild the expression with the converted
  // operands.
  e->type_ = b;
  e->first = c1;
  e->second = c2;
  return e;
}


} // naespace


Expr*
Elaborator::elaborate(Lt_expr* e)
{
  return check_ordering_expr(*this, e);
}


Expr*
Elaborator::elaborate(Gt_expr* e)
{
  return check_ordering_expr(*this, e);
}


Expr*
Elaborator::elaborate(Le_expr* e)
{
  return check_ordering_expr(*this, e);
}


Expr*
Elaborator::elaborate(Ge_expr* e)
{
  return check_ordering_expr(*this, e);
}


namespace
{


// TODO: Document me!
Expr*
check_binary_logical_expr(Elaborator& elab, Binary_expr* e)
{
  // Apply conversions.
  Type const* b = get_boolean_type();
  Expr* c1 = require_converted(elab, e->first, b);
  Expr* c2 = require_converted(elab, e->second, b);
  if (!c1)
    throw Type_error({}, "left operand cannot be converted to 'bool'");
  if (!c2)
    throw Type_error({}, "right operand cannot be converted to 'bool'");

  // Rebuild the expression with the converted
  // operands.
  e->type_ = b;
  e->first = c1;
  e->second = c2;
  return e;
}


// TODO: Document me!
Expr*
check_unary_logical_expr(Elaborator& elab, Unary_expr* e)
{
  Type const* b = get_boolean_type();
  Expr* c = require_converted(elab, e->first, b);
  if (!c)
    throw Type_error({}, "operand cannot be converted to 'bool'");

  // Rebuild the expression with the converted
  // operand.
  e->type_ = b;
  e->first = c;
  return e;
}

} // namespace


Expr*
Elaborator::elaborate(And_expr* e)
{
  return check_binary_logical_expr(*this, e);
}


Expr*
Elaborator::elaborate(Or_expr* e)
{
  return check_binary_logical_expr(*this, e);
}


Expr*
Elaborator::elaborate(Not_expr* e)
{
  return check_unary_logical_expr(*this, e);
}


// Diagnose failures of argument conversion for
// function calls.
void
Elaborator::on_call_error(Expr_seq const& conv,
                          Expr_seq const& args,
                          Type_seq const& parms)
{
  if (args.size() < parms.size())
    throw Type_error({}, "too few arguments");
  if (parms.size() < args.size())
    throw Type_error({}, "too many arguments");

  for (std::size_t i = 0; i < parms.size(); ++i) {
    Expr const* c = conv[i];
    if (!c) {
      Expr const* a = args[i];
      Type const* p = parms[i];
      String s = format(
        "type mismatch in argument {} (expected {} but got {})",
        i + 1,
        *a->type(),
        *p);

      // FIXME: Don't fail on the first error.
      throw Type_error({}, s);
    }
  }
}


namespace
{

// Returns a dot-expr if e is of the form x.ovl.
// Otherwise, returns nullptr. 
inline Dot_expr*
as_method_overload(Dot_expr* e)
{
  if (is<Overload_expr>(e->member()))
    return e;
  return nullptr;
}


inline Dot_expr*
as_method_overload(Expr* e)
{
  if (Dot_expr* dot = as<Dot_expr>(e))
    return as_method_overload(dot);
  return nullptr;
}


// Returns a dot-expr if e is of the form x.m or
// x.ovl. Otherwise, returns nullptr.
inline Dot_expr*
as_method(Expr* e)
{
  if (Dot_expr* dot = as<Dot_expr>(e)) {
    // x.y refers to a method.
    if (Method_expr* m = as<Method_expr>(dot))
      return m;

    // x.y refers to a field.
    if (is<Field_expr>(dot))
      return nullptr;

    // By elimination of cases, it must be a
    // method overload.
    lingo_assert(as_method_overload(dot));
    return dot;
  }
  return nullptr;
}


} // namespace


Expr*
Elaborator::call(Function_decl* d, Expr_seq const& args)
{
  Function_type const* t = d->type();

  // Perform argument conversion.
  Type_seq const& parms = t->parameter_types();
  Expr_seq conv = convert(args, parms);
  if (std::any_of(conv.begin(), conv.end(), [](Expr const* p) { return !p; }))
    return nullptr;

  // Update the expression with the return type
  // of the named function.
  Expr* ref = new Decl_expr(t, d);
  return new Call_expr(t->return_type(), ref, args);
}


Expr*
Elaborator::resolve(Overload_expr* ovl, Expr_seq const& args)
{
  // Build a set of call expressions to the
  // declarations in the overload set.
  Expr_seq cands;
  Overload& decls = ovl->declarations();
  cands.reserve(decls.size());
  for (Decl* d : decls) {
    if (Expr* e = call(cast<Function_decl>(d), args))
      cands.push_back(e);
  }

  // FIXME: If the call is to a method, then write 
  // out the method format for the call. Same as below.
  if (cands.empty()) {
    Location loc = locate(ovl);
    String msg = format("{}: no matching function for '{}'", loc, *ovl->name());
    std::cerr << msg << '\n';
    std::cerr << loc << ": candidates are:\n";
    for (Decl* d : decls) {
      std::cerr << format("{}: {}\n", locate(d), *d);
    }
    throw Type_error(locate(ovl), msg);
  }

  // TODO: Select the best candidate.
  if (cands.size() > 1) {
    String msg = format("call to function '{}' is ambiguous", *ovl->name());
  }

  return cands.front();
}



// Resolve a function call. The target of a function 
// may be one of the following:
//
//    - a function f(args...)
//    - a function overload set ovl(args...)
//    - a method x.m(args...)
//    - a method overload set x.ovl(args...)
//
// In the case where the target is a method or
// member overload set of the form x.y(args...)
// the containing object x is added to the front
// of the argument list, and the funtion target
// is simply the method or overlaod set. That is,
// the following transformation is made:
//
//    x.y(args...) ~> y(x.args...)
//
// Let y be the new function target. 
//
// If the function target is an overload set, select
// a function by overload resolution.
//
// TODO: If we support function objects by way of
// overloading the call operator, then the target
// could be an object or field of class type with
// one or more member call operators.
//
// TODO: Would it be better to differentiate 
// function and method call and have those dealt 
// with separately on the back end(s)?
//
// TODO: Support the lookup of member funtions using
// free-function notation:
//
//    f(x, args...) ~> x.f(args...)
//
// Applying this transformation might just entail
// the creation of a fake expression and its elaboration
// to resolve a method or overload set.
Expr*
Elaborator::elaborate(Call_expr* e)
{
  // Apply lvalue to rvalue conversion and ensure that
  // the target (ultimately) has function type.
  Expr* f = require_value(*this, e->target());
  if (!is_callable(f))
    throw Type_error({}, "object is not callable");

  // Elaborate the arguments (in place) prior to 
  // conversion. Do it now so we don't re-elaborate
  // arguments during overload resolution.
  Expr_seq& args = e->arguments();
  for (Expr*& a : args)
    a = elaborate(a);

  // If the target is of the form x.m or x.ovl, insert x
  // into the argument list and update the function target.
  if (Dot_expr* dot = as_method(f)) {
      // Build the "this" argument.
      Expr* self = dot->container();
      args.insert(args.begin(), self);

      // Adjust the function target.
      f = dot->member();
  }

  // Handle the case where f is an overload set.
  if (Overload_expr* ovl = as<Overload_expr>(f)) {
    return resolve(ovl, args);
  } else {
    // If it's not an overload set, it has function type.
    Function_type const* t = cast<Function_type>(f->type());

    // Perform argument conversion.
    Type_seq const& parms = t->parameter_types();
    Expr_seq conv = convert(args, parms);
    if (std::any_of(conv.begin(), conv.end(), [](Expr const* p) { return !p; }))
      on_call_error(conv, args, parms);

    // Update the expression with the return type
    // of the named function.
    e->type_ = t->return_type();
    e->first = f;
  }

  // Guarantee that f is an expression that refers
  // to a declaration.
  lingo_assert(is<Decl_expr>(f) &&
               is<Function_decl>(cast<Decl_expr>(f)->declaration()));

  // Update the call expression before returning.
  return e;
}


// TODO: Document the semantics of member access.
Expr*
Elaborator::elaborate(Dot_expr* e)
{
  Expr* e1 = elaborate(e->container());
  if (!is<Reference_type>(e1->type())) {
    std::stringstream ss;
    ss << "cannot access a member of a non-object";
    throw Type_error({}, ss.str());
  }

  // Get the non-reference type of the outer
  // object so we can perform lookups.
  Record_type const* t = as<Record_type>(e1->type()->nonref());
  if (!t) {
    std::stringstream ss;
    ss << "object does not have record type";
    throw Type_error({}, ss.str());
  }

  // We expect the member to be an unresolved id expression.
  // If it isn't, there's not much we can do with it.
  //
  // TODO: Maybe allow a literal value in this position
  // to support tuple access?
  //
  //    t.0 -- get the first tuple element?
  Expr* e2 = e->member();
  if (!is<Id_expr>(e2)) {
    String msg = format("invalid member '{}'", *e2);
    throw Type_error(locate(e2), msg);
  }
  Id_expr* id = cast<Id_expr>(e2);

  // Perform qualified lookup on the member.
  Overload* ovl = qualified_lookup(t->scope(), id->symbol());
  if (!ovl) {
    String msg = format("no member matching '{}'", *id);
    throw Lookup_error(locate(id), msg);
  }

  // If we get a single declaration, return a corresponding
  // expression.
  if (ovl->size() == 1) {
    Decl*d = ovl->front();
    e2 = new Decl_expr(d->type(), d);
    if (Field_decl* f = as<Field_decl>(d))
      return new Field_expr(e1, e2, f);
    if (Method_decl* m = as<Method_decl>(d)) {
      return new Method_expr(e1, e2, m);
    }
  } 

  // Otherwise, if the name resolves to a set of declarations, 
  // then the declaration is still unresolved. Update the 
  // expression with the overload set and defer until we find 
  // a function call.
  else {
    e->first = e1;
    e->second = new Overload_expr(ovl);
    return e;
  }

  // Otherwise, this is an error.
  std::stringstream ss;
  ss << "invalid member reference";
  throw Type_error({}, ss.str());
}


Expr*
Elaborator::elaborate(Field_expr* e)
{
  return e;
}


Expr*
Elaborator::elaborate(Method_expr* e)
{
  return e;
}


// In the expression e1[e2], e1 shall be an object of
// array type T[N] (for some N) or block type T[]. The
// expression e2 shall be an integer value. The result
// type of the expressions is ref T.
//
// Note that e1 is not converted to a value, and in fact
// *must* be a reference to an object. Converting to a
// value will prevent me from creating element pointers
// in code gen, because we need the base pointer from
// which to compute offsets.
Expr*
Elaborator::elaborate(Index_expr* e)
{
  Expr* e1 = elaborate(e->first);
  if (!is<Reference_type>(e1->type())) {
    std::stringstream ss;
    ss << "cannot index into a value";
    throw Type_error({}, ss.str());
  }

  // Get the non-reference type of the array.
  //
  // FIXME: Does this require a value transformation?
  // We don't (yet?) have array literals, so I generally
  // expect that this *must* be a reference to an array.
  //
  // TODO: Allow block type.
  Array_type const* t = as<Array_type>(e1->type()->nonref());
  if (!t) {
    std::stringstream ss;
    ss << "object does not have array type";
    throw Type_error({}, ss.str());
  }

  // The index shall be an integer value.
  Expr* e2 = require_converted(*this, e->second, get_integer_type());

  // The result type shall be ref T.
  e->type_ = get_reference_type(t->type());
  e->first = e1;
  e->second = e2;

  return e;
}


// NOTE: Conversions are created after their source
// expressions  have been elaborated. No action is
// required.

Expr*
Elaborator::elaborate(Value_conv* e)
{
  return e;
}


Expr*
Elaborator::elaborate(Block_conv* e)
{
  return e;
}


// TODO: I probably need to elaborate the type.
Expr*
Elaborator::elaborate(Default_init* e)
{
  e->type_ = elaborate(e->type_);
  return e;
}


Expr*
Elaborator::elaborate(Copy_init* e)
{
  // Elaborate the type.
  e->type_ = elaborate(e->type_);

  // If copying into a reference, we're actually
  // performing reference initialization. Create
  // a new node and elaborate it.
  if (is<Reference_type>(e->type())) {
    Reference_init* init = new Reference_init(e->type(), e->value());
    return elaborate(init);
  }

  // Otherwise, this actually a copy.
  //
  // TOOD: This should perform a lookup to find a
  // function that implements copies. It could be
  // bitwise copy, a memberwise copy, or a copy
  // constructor.

  // Convert the value to the resulting type.
  Expr* c = require_converted(*this, e->first, e->type_);
  if (!c) {
    std::stringstream ss;
    ss << "type mismatch in copy initializer (expected "
       << *e->type() << " but got " << *e->value()->type() << ')';
    throw Type_error({}, ss.str());
  }
  e->first = c;

  return e;
}


// Note that this is only ever called from the
// elaborator for copy initialization. The type must
// already be elaborated.
Expr*
Elaborator::elaborate(Reference_init* e)
{
  Expr* obj = elaborate(e->object());

  // A reference can only be bound to an object.
  if (!is<Reference_type>(obj->type())) {
    throw Type_error({}, "binding reference to temporary");
  }

  // TODO: Allow t2 to be derived from t1.
  //
  //    struct B { };
  //    struct D : B { };
  //
  //    var obj : D;
  //    var ref : B& = obj;
  //
  // TODO: Allow t2 to be less cv qualified than t1.
  // That would allow bindings to constants:
  //
  //    var T x;
  //    var T const& c = x;
  Type const* t1 = e->type();
  Type const* t2 = obj->type();
  if (t1->nonref() != t2->nonref()) {
    std::stringstream ss;
    ss << "binding reference to an object of a different type"
       << "(expected " << *t1 << " but got " << *t2 << ')';
    throw Type_error({}, ss.str());
  }

  // Update the expression.
  e->first = obj;

  return e;
}


// -------------------------------------------------------------------------- //
// Elaboration of declarations

// Elaborate a declaration. This returns true if
// elaboration succeeds and false otherwise.
Decl*
Elaborator::elaborate(Decl* d)
{
  struct Fn
  {
    Elaborator& elab;

    Decl* operator()(Variable_decl* d) const { return elab.elaborate(d); }
    Decl* operator()(Function_decl* d) const { return elab.elaborate(d); }
    Decl* operator()(Parameter_decl* d) const { return elab.elaborate(d); }
    Decl* operator()(Record_decl* d) const { return elab.elaborate(d); }
    Decl* operator()(Field_decl* d) const { return elab.elaborate(d); }
    Decl* operator()(Method_decl* d) const { return elab.elaborate(d); }
    Decl* operator()(Module_decl* d) const { return elab.elaborate(d); }
  };

  return apply(d, Fn{*this});
}


// The type of the initializer shall match the declared type
// of the variable.
//
// The variable is declared prior to the elaboration of its
// initializer.
Decl*
Elaborator::elaborate(Variable_decl* d)
{
  d->type_ = elaborate(d->type_);

  // Declare the variable.
  declare(d);

  // Elaborate the initializer. Note that the initializers
  // type must be the same as that of the declaration.
  d->init_ = elaborate(d->init());

  // Annotate the initializer with the declared
  // object.
  //
  // TODO: This will probably be an expression in
  // the future.
  cast<Init>(d->init())->decl_ = d;

  return d;
}


// The types of return expressions shall match the declared
// return type of the function.
//
// FIXME: Theres a lot of overlap with the elaboration
// for methods. Merge that code.
Decl*
Elaborator::elaborate(Function_decl* d)
{
  d->type_ = elaborate(d->type_);

  // Declare the function.
  declare(d);

  // Remember if we've seen a function named main().
  //
  // FIXME: This seems dumb. Is there a better way
  // of handling the discovery and elaboration of
  // main?
  if (d->name() == syms.get("main")) {
    main = d;

    // Ensure that main has foreign linkage.
    d->spec_ |= foreign_spec;

    // TODO: Check argument tpypes 
  }

  // Enter the function scope and declare all
  // of the parameters (by way of elaboration).
  //
  // Note that this modifies the origional parameters.
  Scope_sentinel scope(*this, d);
  for (Decl*& p : d->parms_)
    p = elaborate(p);

  // Check the body of the function, if present.
  if (d->body())
    d->body_ = elaborate(d->body());

  // TODO: Are we actually checking returns match
  // the return type?

  // TODO: Build a control flow graph and ensure that
  // every branch returns a value.
  return d;
}


// Elaborate a parameter declaration. This simply declares
// the parameter in the current scope.
Decl*
Elaborator::elaborate(Parameter_decl* d)
{
  d->type_ = elaborate(d->type_);
  declare(d);
  return d;
}


Decl*
Elaborator::elaborate(Record_decl* d)
{
  declare(d);

<<<<<<< HEAD
  // Push the stack onto scope. Note that the record
  // saves this information for later lookup. See
  // the elaboration of dot expressions.
  stack.push(d->scope());

  // Elaborate parent
  if(d->base_ != nullptr) {
    Record_type const* base = cast<Record_type>(elaborate(d->base_));

    for(Decl*& f : base->declaration()->fields_){
      d->fields_.push_back(f);
    }
    for(Decl*& m : base->declaration()->members_){
      d->members_.push_back(m);
    }

  }
  //for(auto &x : dynamic_cast<Record_type>(d->base_).decl_.)
=======
>>>>>>> 70c780fb
  // Elaborate fields and then method declarations.
  //
  // TODO: What are the lookup rules for default
  // member initializers. If we do this:
  //
  //    struct S {
  //      x : int = 1;
  //      y : int = x + 2; // Probably ok
  //      a : int = b - 1; // OK?
  //      b : int = 0;
  //      c : int = f();   // OK?
  //      def f() -> int { ... }
  //    }
  //
  // If we allow the 2nd, then we need to do two
  // phase elaboration.
  Scope_sentinel scope(*this, d->scope());
  for (Decl*& f : d->fields_)
    f = elaborate_decl(f);
  for (Decl*& m : d->members_)
    m = elaborate_decl(m);

  // Elaborate member definitions. See comments
  // above about handling member defintions.
  for (Decl*& m : d->members_)
    m = elaborate_def(m);

  return d;
}


Decl*
Elaborator::elaborate(Field_decl* d)
{
  lingo_unreachable();
}


Decl*
Elaborator::elaborate(Method_decl* d)
{
  lingo_unreachable();
}


// Elaborate the module.  Returns true if successful and
// false otherwise.
Decl*
Elaborator::elaborate(Module_decl* m)
{
  Scope_sentinel scope(*this, m);
  for (Decl*& d : m->decls_)
    d = elaborate(d);
  return m;
}


// -------------------------------------------------------------------------- //
// Elaboration of declarations (but not definitions)

namespace
{

// Defined here because of the member template.
struct Elab_decl_fn
{
  Elaborator& elab;

  template<typename T>
  [[noreturn]] Decl* operator()(T*) const { lingo_unreachable(); }

  // NOTE: Add overloads in order to support nested
  // declarations. Note that supporting nested types
  // would require its full elaboration.
  Decl* operator()(Field_decl* d) const { return elab.elaborate_decl(d); }
  Decl* operator()(Method_decl* d) const { return elab.elaborate_decl(d); }
};


} // namespace

Decl*
Elaborator::elaborate_decl(Decl* d)
{
  return apply(d, Elab_decl_fn{*this});
}


Decl*
Elaborator::elaborate_decl(Field_decl* d)
{
  d->type_ = elaborate(d->type_);
  declare(d);
  return d;
}


Decl*
Elaborator::elaborate_decl(Method_decl* d)
{
  // Generate the type of the implicit this parameter.
  //
  // TODO: Handle constant references.
  Record_decl* rec = stack.record();
  Type const* type = get_reference_type(get_record_type(rec));

  // Re-build the function type.
  Function_type const* ft = cast<Function_type>(elaborate(d->type()));
  Type_seq pt = ft->parameter_types();
  pt.insert(pt.begin(), type);
  Type const* rt = ft->return_type();
  Type const* mt = get_function_type(pt, rt);
  d->type_ = mt;

  // Actually build the implicit this parameter and add it
  // to the front of the list of parameters.
  Symbol const* name = syms.get("this");
  Parameter_decl* self = new Parameter_decl(name, type);
  d->parms_.insert(d->parms_.begin(), self);

  // Note that we don't need to elaborate or declare
  // the funciton parameters because they're only visible
  // within the function body.

  // Now declare the method.
  declare(d);
  return d;
}


// -------------------------------------------------------------------------- //
// Elaboration of definitions

namespace
{

// Defined here because of the member template.
struct Elab_def_fn
{
  Elaborator& elab;

  template<typename T>
  [[noreturn]] Decl* operator()(T*) const { lingo_unreachable(); }

  Decl* operator()(Field_decl* d) const { return elab.elaborate_def(d); }
  Decl* operator()(Method_decl* d) const { return elab.elaborate_def(d); }
};


} // namespace


Decl*
Elaborator::elaborate_def(Decl* d)
{
  return apply(d, Elab_def_fn{*this});
}


// Nothing to do here now...
Decl*
Elaborator::elaborate_def(Field_decl* d)
{
  return d;
}


Decl*
Elaborator::elaborate_def(Method_decl* d)
{
  // Elaborate and declare parameters.
  Scope_sentinel scope(*this, d);
  for (Decl*& p : d->parms_)
    p = elaborate(p);

  // Check the body of the method. It must be defined.
  d->body_ = elaborate(d->body());

  // TODO: Are we actually checking returns match
  // the return type?

  // TODO: Build a control flow graph and ensure that
  // every branch returns a value.
  return d;
}

// -------------------------------------------------------------------------- //
// Elaboration of statements

// Elaborate a statement. This returns true if elaboration
// succeeds and false otherwise.
Stmt*
Elaborator::elaborate(Stmt* s)
{
  struct Fn
  {
    Elaborator& elab;

    Stmt* operator()(Empty_stmt* d) const { return elab.elaborate(d); }
    Stmt* operator()(Block_stmt* d) const { return elab.elaborate(d); }
    Stmt* operator()(Assign_stmt* d) const { return elab.elaborate(d); }
    Stmt* operator()(Return_stmt* d) const { return elab.elaborate(d); }
    Stmt* operator()(If_then_stmt* d) const { return elab.elaborate(d); }
    Stmt* operator()(If_else_stmt* d) const { return elab.elaborate(d); }
    Stmt* operator()(While_stmt* d) const { return elab.elaborate(d); }
    Stmt* operator()(Break_stmt* d) const { return elab.elaborate(d); }
    Stmt* operator()(Continue_stmt* d) const { return elab.elaborate(d); }
    Stmt* operator()(Expression_stmt* d) const { return elab.elaborate(d); }
    Stmt* operator()(Declaration_stmt* d) const { return elab.elaborate(d); }
  };

  return apply(s, Fn{*this});
}


Stmt*
Elaborator::elaborate(Empty_stmt* s)
{
  return s;
}


Stmt*
Elaborator::elaborate(Block_stmt* s)
{
  Scope_sentinel scope = *this;
  for (Stmt*& s1 : s->first)
    s1 = elaborate(s1);
  return s;
}


// In an assignment expression, the left operand shall
// refer to a mutable object. The types of the left and
// right operands shall match.
//
// TODO: If we have const types, then we'd have to add this
// checking.
Stmt*
Elaborator::elaborate(Assign_stmt* s)
{
  // FIXME: Write a better predicate?
  Expr* lhs = elaborate(s->object());
  if (!is<Reference_type>(lhs->type()))
    throw Type_error({}, "assignment to rvalue");

  // Apply rvalue conversion to the value and update the
  // expression.
  Expr *rhs = require_value(*this, s->second);

  // The types shall match. Compare t1 using the non-reference
  // type of the object.
  Type const* t1 = lhs->type()->nonref();
  Type const* t2 = rhs->type();
  if (t1 != t2)
    throw Type_error({}, "assignment to an object of a different type");

  s->first = lhs;
  s->second = rhs;
  return s;
}


// The type of the returned expression shall match the declared
// return type of the enclosing function.
//
// TODO: Implement me.
Stmt*
Elaborator::elaborate(Return_stmt* s)
{
  Function_decl* fn = stack.function();
  Type const* t = fn->return_type();

  // Check that the return type matches the returned value.
  Expr* e = elaborate(s->value());
  Expr* c = convert(e, t);
  if (!c) {
    std::stringstream ss;
    ss << "return type mismatch (expected "
       << *t << " but got " << *s->value()->type() << ")";
    throw std::runtime_error(ss.str());
  }

  s->first = c;
  return s;
}


// The condition must must be a boolean expression.
Stmt*
Elaborator::elaborate(If_then_stmt* s)
{
  Expr* c = require_converted(*this, s->first, get_boolean_type());
  if (!c)
    throw Type_error({}, "if condition does not have type 'bool'");
  Stmt* b = elaborate(s->body());

  s->first = c;
  s->second = b;
  return s;
}


// The condition must must be a boolean expression.
Stmt*
Elaborator::elaborate(If_else_stmt* s)
{
  Expr* c = require_converted(*this, s->first, get_boolean_type());
  if (!c)
    throw Type_error({}, "if condition does not have type 'bool'");
  Stmt* t = elaborate(s->true_branch());
  Stmt* f = elaborate(s->false_branch());

  s->first = c;
  s->second = t;
  s->third = f;
  return s;
}


Stmt*
Elaborator::elaborate(While_stmt* s)
{
  Expr* c = require_converted(*this, s->first, get_boolean_type());
  if (!c)
    throw Type_error({}, "loop condition does not have type 'bool'");
  Stmt* b = elaborate(s->body());

  s->first = c;
  s->second = b;
  return s;
}


Stmt*
Elaborator::elaborate(Break_stmt* s)
{
  // TODO: Verify that a break occurs within an
  // appropriate context.
  return s;
}


Stmt*
Elaborator::elaborate(Continue_stmt* s)
{
  // TODO: Verify that a continue occurs within an
  // appropriate context.
  return s;
}


Stmt*
Elaborator::elaborate(Expression_stmt* s)
{
  s->first = elaborate(s->expression());
  return s;
}


Stmt*
Elaborator::elaborate(Declaration_stmt* s)
{
  s->first = elaborate(s->declaration());
  return s;
}<|MERGE_RESOLUTION|>--- conflicted
+++ resolved
@@ -1229,16 +1229,11 @@
 }
 
 
+
 Decl*
 Elaborator::elaborate(Record_decl* d)
 {
   declare(d);
-
-<<<<<<< HEAD
-  // Push the stack onto scope. Note that the record
-  // saves this information for later lookup. See
-  // the elaboration of dot expressions.
-  stack.push(d->scope());
 
   // Elaborate parent
   if(d->base_ != nullptr) {
@@ -1252,9 +1247,7 @@
     }
 
   }
-  //for(auto &x : dynamic_cast<Record_type>(d->base_).decl_.)
-=======
->>>>>>> 70c780fb
+
   // Elaborate fields and then method declarations.
   //
   // TODO: What are the lookup rules for default
